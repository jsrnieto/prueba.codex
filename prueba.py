<<<<<<< HEAD
# Clean Architecture: capas de dominio, casos_de_uso, interfaces/controladores y frameworks/infraestructura.
# El script genera la plantilla creando directorios y archivos base para cada capa, aislando la lógica de negocio de los adaptadores.
=======
"""Utilities to scaffold a basic Django project."""

from __future__ import annotations

import argparse
import shutil
import subprocess
import sys
from pathlib import Path
from typing import Optional


class DjangoAdminNotFoundError(RuntimeError):
    """Raised when ``django-admin`` command cannot be located."""


class ProjectAlreadyExistsError(RuntimeError):
    """Raised when the target project directory already exists."""


def generate_django_project(project_name: str, destination: Optional[str] = None) -> Path:
    """Generate a new Django project using ``django-admin``.

    Parameters
    ----------
    project_name:
        Name of the Django project to create.
    destination:
        Optional directory where the project will be created. When ``None`` the
        current working directory is used.

    Returns
    -------
    Path
        The directory where the project was generated.

    Raises
    ------
    DjangoAdminNotFoundError
        If the ``django-admin`` executable cannot be found in ``PATH``.
    ProjectAlreadyExistsError
        If the output directory already contains the project folder.
    subprocess.CalledProcessError
        If ``django-admin`` exits with a non-zero status code.
    """

    django_admin_path = shutil.which("django-admin")
    if django_admin_path is None:
        raise DjangoAdminNotFoundError(
            "No se encontró 'django-admin'. Asegúrate de tener Django instalado."
        )

    target_root = Path(destination or Path.cwd()).resolve()
    project_path = target_root / project_name

    if project_path.exists():
        raise ProjectAlreadyExistsError(
            f"El directorio de proyecto '{project_path}' ya existe."
        )

    command = [django_admin_path, "startproject", project_name, str(target_root)]
    subprocess.run(command, check=True)

    return project_path


def main(argv: Optional[list[str]] = None) -> int:
    """Entrypoint for the CLI generator."""

    parser = argparse.ArgumentParser(
        description="Genera la estructura base de un proyecto Django."
    )
    parser.add_argument(
        "project_name",
        help="Nombre del proyecto Django a crear.",
    )
    parser.add_argument(
        "--dest",
        dest="destination",
        default=None,
        help=(
            "Directorio donde se generará el proyecto. Por defecto se usa el "
            "directorio actual."
        ),
    )

    args = parser.parse_args(argv)

    try:
        project_path = generate_django_project(args.project_name, args.destination)
    except DjangoAdminNotFoundError as exc:
        parser.error(str(exc))
    except ProjectAlreadyExistsError as exc:
        parser.error(str(exc))
    except subprocess.CalledProcessError as exc:
        parser.error(
            "La ejecución de 'django-admin' falló con el código de salida "
            f"{exc.returncode}."
        )

    print(f"Proyecto Django creado en: {project_path}")
    return 0


if __name__ == "__main__":
    sys.exit(main())
>>>>>>> dfb8aa0e
<|MERGE_RESOLUTION|>--- conflicted
+++ resolved
@@ -1,7 +1,3 @@
-<<<<<<< HEAD
-# Clean Architecture: capas de dominio, casos_de_uso, interfaces/controladores y frameworks/infraestructura.
-# El script genera la plantilla creando directorios y archivos base para cada capa, aislando la lógica de negocio de los adaptadores.
-=======
 """Utilities to scaffold a basic Django project."""
 
 from __future__ import annotations
@@ -107,5 +103,4 @@
 
 
 if __name__ == "__main__":
-    sys.exit(main())
->>>>>>> dfb8aa0e
+    sys.exit(main())